--- conflicted
+++ resolved
@@ -36,15 +36,11 @@
 	"k8s.io/kubernetes/pkg/api/v1"
 	"k8s.io/kubernetes/pkg/api/validation"
 	"k8s.io/kubernetes/pkg/client/metrics"
-	"k8s.io/kubernetes/pkg/conversion/queryparams"
 	"k8s.io/kubernetes/pkg/fields"
 	"k8s.io/kubernetes/pkg/labels"
 	"k8s.io/kubernetes/pkg/runtime"
 	"k8s.io/kubernetes/pkg/util"
-<<<<<<< HEAD
-=======
 	"k8s.io/kubernetes/pkg/util/net"
->>>>>>> e03c906b
 	"k8s.io/kubernetes/pkg/util/sets"
 	"k8s.io/kubernetes/pkg/watch"
 	watchjson "k8s.io/kubernetes/pkg/watch/json"
@@ -333,21 +329,13 @@
 func (v versionToResourceToFieldMapping) filterField(groupVersion *unversioned.GroupVersion, resourceType, field, value string) (newField, newValue string, err error) {
 	rMapping, ok := v[*groupVersion]
 	if !ok {
-<<<<<<< HEAD
-		glog.Warningf("field selector: %v - %v - %v - %v: need to check if this is versioned correctly.", apiVersion, resourceType, field, value)
-=======
 		glog.Warningf("Field selector: %v - %v - %v - %v: need to check if this is versioned correctly.", groupVersion, resourceType, field, value)
->>>>>>> e03c906b
 		return field, value, nil
 	}
 	newField, newValue, err = rMapping.filterField(resourceType, field, value)
 	if err != nil {
 		// This is only a warning until we find and fix all of the client's usages.
-<<<<<<< HEAD
-		glog.Warningf("field selector: %v - %v - %v - %v: need to check if this is versioned correctly.", apiVersion, resourceType, field, value)
-=======
 		glog.Warningf("Field selector: %v - %v - %v - %v: need to check if this is versioned correctly.", groupVersion, resourceType, field, value)
->>>>>>> e03c906b
 		return field, value, nil
 	}
 	return newField, newValue, nil
@@ -406,11 +394,7 @@
 		r.err = err
 		return r
 	}
-<<<<<<< HEAD
-	return r.setParam(unversioned.FieldSelectorQueryParam(r.apiVersion), s2.String())
-=======
 	return r.setParam(unversioned.FieldSelectorQueryParam(r.content.GroupVersion.String()), s2.String())
->>>>>>> e03c906b
 }
 
 // LabelsSelectorParam adds the given selector as a query parameter
@@ -424,11 +408,7 @@
 	if s.Empty() {
 		return r
 	}
-<<<<<<< HEAD
-	return r.setParam(unversioned.LabelSelectorQueryParam(r.apiVersion), s.String())
-=======
 	return r.setParam(unversioned.LabelSelectorQueryParam(r.content.GroupVersion.String()), s.String())
->>>>>>> e03c906b
 }
 
 // UintParam creates a query parameter with the given value.
@@ -448,20 +428,6 @@
 }
 
 // VersionedParams will take the provided object, serialize it to a map[string][]string using the
-<<<<<<< HEAD
-// implicit RESTClient API version and the provided object convertor, and then add those as parameters
-// to the request. Use this to provide versioned query parameters from client libraries.
-func (r *Request) VersionedParams(obj runtime.Object, convertor runtime.ObjectConvertor) *Request {
-	if r.err != nil {
-		return r
-	}
-	versioned, err := convertor.ConvertToVersion(obj, r.apiVersion)
-	if err != nil {
-		r.err = err
-		return r
-	}
-	params, err := queryparams.Convert(versioned)
-=======
 // implicit RESTClient API version and the default parameter codec, and then add those as parameters
 // to the request. Use this to provide versioned query parameters from client libraries.
 func (r *Request) VersionedParams(obj runtime.Object, codec runtime.ParameterCodec) *Request {
@@ -469,16 +435,11 @@
 		return r
 	}
 	params, err := codec.EncodeParameters(obj, *r.content.GroupVersion)
->>>>>>> e03c906b
 	if err != nil {
 		r.err = err
 		return r
 	}
 	for k, v := range params {
-<<<<<<< HEAD
-		for _, vv := range v {
-			r.setParam(k, vv)
-=======
 		for _, value := range v {
 			// TODO: Move it to setParam method, once we get rid of
 			// FieldSelectorParam & LabelSelectorParam methods.
@@ -515,7 +476,6 @@
 			}
 
 			r.setParam(k, value)
->>>>>>> e03c906b
 		}
 	}
 	return r
@@ -556,10 +516,7 @@
 // If obj is a []byte, send it directly.
 // If obj is an io.Reader, use it directly.
 // If obj is a runtime.Object, marshal it correctly, and set Content-Type header.
-<<<<<<< HEAD
-=======
 // If obj is a runtime.Object and nil, do nothing.
->>>>>>> e03c906b
 // Otherwise, set an error.
 func (r *Request) Body(obj interface{}) *Request {
 	if r.err != nil {
@@ -591,11 +548,7 @@
 		}
 		glog.V(8).Infof("Request Body: %s", string(data))
 		r.body = bytes.NewBuffer(data)
-<<<<<<< HEAD
-		r.SetHeader("Content-Type", "application/json")
-=======
 		r.SetHeader("Content-Type", r.content.ContentType)
->>>>>>> e03c906b
 	default:
 		r.err = fmt.Errorf("unknown type used for body: %+v", obj)
 	}
