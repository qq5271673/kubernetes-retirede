--- conflicted
+++ resolved
@@ -31,15 +31,10 @@
 
 	"github.com/golang/glog"
 	"k8s.io/kubernetes/pkg/api"
-<<<<<<< HEAD
-	"k8s.io/kubernetes/pkg/api/latest"
-	"k8s.io/kubernetes/pkg/api/unversioned"
-=======
 	"k8s.io/kubernetes/pkg/api/unversioned"
 	"k8s.io/kubernetes/pkg/apimachinery/registered"
 	"k8s.io/kubernetes/pkg/apis/autoscaling"
 	"k8s.io/kubernetes/pkg/apis/extensions"
->>>>>>> e03c906b
 	"k8s.io/kubernetes/pkg/runtime"
 	"k8s.io/kubernetes/pkg/util"
 	"k8s.io/kubernetes/pkg/util/sets"
@@ -105,24 +100,6 @@
 	Burst int
 }
 
-<<<<<<< HEAD
-type KubeletConfig struct {
-	// ToDo: Add support for different kubelet instances exposing different ports
-	Port        uint
-	EnableHttps bool
-
-	// TLSClientConfig contains settings to enable transport layer security
-	TLSClientConfig
-
-	// HTTPTimeout is used by the client to timeout http requests to Kubelet.
-	HTTPTimeout time.Duration
-
-	// Dial is a custom dialer used for the client
-	Dial func(net, addr string) (net.Conn, error)
-}
-
-=======
->>>>>>> e03c906b
 // TLSClientConfig contains settings to enable transport layer security
 type TLSClientConfig struct {
 	// Server requires TLS client certificate authentication
@@ -174,27 +151,11 @@
 	}
 
 	discoveryConfig := *c
-<<<<<<< HEAD
-	discoveryClient, err := NewDiscoveryClient(&discoveryConfig)
-	if err != nil {
-		return nil, err
-	}
-
-	if _, err := latest.Group("extensions"); err != nil {
-		return &Client{RESTClient: client, ExtensionsClient: nil, DiscoveryClient: discoveryClient}, nil
-	}
-	experimentalConfig := *c
-	experimentalClient, err := NewExtensions(&experimentalConfig)
-=======
 	discoveryClient, err := NewDiscoveryClientForConfig(&discoveryConfig)
->>>>>>> e03c906b
-	if err != nil {
-		return nil, err
-	}
-
-<<<<<<< HEAD
-	return &Client{RESTClient: client, ExtensionsClient: experimentalClient, DiscoveryClient: discoveryClient}, nil
-=======
+	if err != nil {
+		return nil, err
+	}
+
 	var autoscalingClient *AutoscalingClient
 	if registered.IsRegistered(autoscaling.GroupName) {
 		autoscalingConfig := *c
@@ -214,7 +175,6 @@
 	}
 
 	return &Client{RESTClient: client, AutoscalingClient: autoscalingClient, ExtensionsClient: extensionsClient, DiscoveryClient: discoveryClient}, nil
->>>>>>> e03c906b
 }
 
 // MatchesServerVersion queries the server to compares the build version
@@ -252,11 +212,7 @@
 
 // ServerAPIVersions returns the GroupVersions supported by the API server.
 // It creates a RESTClient based on the passed in config, but it doesn't rely
-<<<<<<< HEAD
-// on the Version, Codec, and Prefix of the config, because it uses AbsPath and
-=======
 // on the Version and Codec of the config, because it uses AbsPath and
->>>>>>> e03c906b
 // takes the raw response.
 func ServerAPIVersions(c *Config) (groupVersions []string, err error) {
 	transport, err := TransportFor(c)
@@ -266,25 +222,15 @@
 	client := http.Client{Transport: transport}
 
 	configCopy := *c
-<<<<<<< HEAD
-	configCopy.Version = ""
-	configCopy.Prefix = ""
-	baseURL, err := defaultServerUrlFor(c)
-=======
 	configCopy.GroupVersion = nil
 	configCopy.APIPath = ""
 	baseURL, _, err := defaultServerUrlFor(&configCopy)
->>>>>>> e03c906b
 	if err != nil {
 		return nil, err
 	}
 	// Get the groupVersions exposed at /api
-<<<<<<< HEAD
-	baseURL.Path = "/api"
-=======
 	originalPath := baseURL.Path
 	baseURL.Path = path.Join(originalPath, legacyAPIPath)
->>>>>>> e03c906b
 	resp, err := client.Get(baseURL.String())
 	if err != nil {
 		return nil, err
@@ -298,11 +244,7 @@
 
 	groupVersions = append(groupVersions, v.Versions...)
 	// Get the groupVersions exposed at /apis
-<<<<<<< HEAD
-	baseURL.Path = "/apis"
-=======
 	baseURL.Path = path.Join(originalPath, defaultAPIPath)
->>>>>>> e03c906b
 	resp2, err := client.Get(baseURL.String())
 	if err != nil {
 		return nil, err
@@ -422,7 +364,7 @@
 	tlsClientConfig := TLSClientConfig{}
 	rootCAFile := "/var/run/secrets/kubernetes.io/serviceaccount/" + api.ServiceAccountRootCAKey
 	if _, err := util.CertPoolFromFile(rootCAFile); err != nil {
-		glog.Errorf("expected to load root CA config from %s, but got err: %v", rootCAFile, err)
+		glog.Errorf("Expected to load root CA config from %s, but got err: %v", rootCAFile, err)
 	} else {
 		tlsClientConfig.CAFile = rootCAFile
 	}
@@ -511,77 +453,16 @@
 	if config.Codec == nil {
 		return nil, fmt.Errorf("Codec is required when initializing a RESTClient")
 	}
-<<<<<<< HEAD
-
-	baseURL, err := defaultServerUrlFor(config)
-	if err != nil {
-		return nil, err
-	}
-
-	client := NewRESTClient(baseURL, config.Version, config.Codec, config.QPS, config.Burst)
+
+	baseURL, versionedAPIPath, err := defaultServerUrlFor(config)
+	if err != nil {
+		return nil, err
+	}
 
 	transport, err := TransportFor(config)
 	if err != nil {
 		return nil, err
 	}
-
-	if transport != http.DefaultTransport {
-		client.Client = &http.Client{Transport: transport}
-	}
-	return client, nil
-}
-
-var (
-	// tlsTransports stores reusable round trippers with custom TLSClientConfig options
-	tlsTransports = map[string]*http.Transport{}
-
-	// tlsTransportLock protects retrieval and storage of round trippers into the tlsTransports map
-	tlsTransportLock sync.Mutex
-)
-=======
->>>>>>> e03c906b
-
-	baseURL, versionedAPIPath, err := defaultServerUrlFor(config)
-	if err != nil {
-		return nil, err
-	}
-
-	transport, err := TransportFor(config)
-	if err != nil {
-		return nil, err
-	}
-<<<<<<< HEAD
-	// The options didn't require a custom TLS config
-	if tlsConfig == nil {
-		return http.DefaultTransport, nil
-	}
-
-	// Cache a single transport for these options
-	tlsTransports[key] = &http.Transport{
-		TLSClientConfig: tlsConfig,
-		Proxy:           http.ProxyFromEnvironment,
-		Dial: (&net.Dialer{
-			Timeout:   30 * time.Second,
-			KeepAlive: 30 * time.Second,
-		}).Dial,
-		TLSHandshakeTimeout: 10 * time.Second,
-	}
-	return tlsTransports[key], nil
-}
-
-// TransportFor returns an http.RoundTripper that will provide the authentication
-// or transport level security defined by the provided Config. Will return the
-// default http.DefaultTransport if no special case behavior is needed.
-func TransportFor(config *Config) (http.RoundTripper, error) {
-	hasCA := len(config.CAFile) > 0 || len(config.CAData) > 0
-	hasCert := len(config.CertFile) > 0 || len(config.CertData) > 0
-
-	// Set transport level security
-	if config.Transport != nil && (hasCA || hasCert || config.Insecure) {
-		return nil, fmt.Errorf("using a custom transport with TLS certificate options or the insecure flag is not allowed")
-	}
-=======
->>>>>>> e03c906b
 
 	var httpClient *http.Client
 	if transport != http.DefaultTransport {
@@ -603,11 +484,7 @@
 // Kubernetes API.
 func DefaultServerURL(host, apiPath string, groupVersion unversioned.GroupVersion, defaultTLS bool) (*url.URL, string, error) {
 	if host == "" {
-<<<<<<< HEAD
-		return nil, fmt.Errorf("host must be a URL or a host:port pair")
-=======
 		return nil, "", fmt.Errorf("host must be a URL or a host:port pair")
->>>>>>> e03c906b
 	}
 	base := host
 	hostURL, err := url.Parse(base)
